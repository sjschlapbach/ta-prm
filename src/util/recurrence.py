from enum import Enum


class Recurrence(Enum):
    """
    Enum representing different recurrence options.
    """

    # No recurrence.
    NONE = 0

    # Recurs every minute. (module 60 seconds)
    MINUTELY = 1

    # Recurs every hour. (modulo 3600 seconds)
    HOURLY = 2

    # Recurs every day. (modulo 86400 seconds)
    DAILY = 3

<<<<<<< HEAD
    def get_seconds(self) -> int:
        """
        Returns the number of seconds in the recurrence interval.

        Returns
        -------
        int
            the number of seconds in the recurrence interval
=======
    def get_seconds(self):
        """
        Returns the number of seconds corresponding to the recurrence.
>>>>>>> 324499de
        """
        if self == Recurrence.NONE:
            return 0
        elif self == Recurrence.MINUTELY:
            return 60
        elif self == Recurrence.HOURLY:
            return 3600
        elif self == Recurrence.DAILY:
            return 86400
        else:
<<<<<<< HEAD
            raise ValueError("Invalid recurrence value.")
=======
            raise ValueError("Invalid recurrence value.")

    def to_string(self):
        """
        Returns a string representation of the recurrence.
        """
        if self == Recurrence.NONE:
            return "none"
        elif self == Recurrence.MINUTELY:
            return "minutely"
        elif self == Recurrence.HOURLY:
            return "hourly"
        elif self == Recurrence.DAILY:
            return "daily"
        else:
            raise ValueError("Invalid recurrence value.")

    def from_string(recurrence_str: str):
        """
        Creates a recurrence from a string.
        """
        if recurrence_str == "none":
            return Recurrence.NONE
        elif recurrence_str == "minutely":
            return Recurrence.MINUTELY
        elif recurrence_str == "hourly":
            return Recurrence.HOURLY
        elif recurrence_str == "daily":
            return Recurrence.DAILY
        else:
            raise ValueError("Invalid recurrence string.")
>>>>>>> 324499de
<|MERGE_RESOLUTION|>--- conflicted
+++ resolved
@@ -18,20 +18,9 @@
     # Recurs every day. (modulo 86400 seconds)
     DAILY = 3
 
-<<<<<<< HEAD
-    def get_seconds(self) -> int:
-        """
-        Returns the number of seconds in the recurrence interval.
-
-        Returns
-        -------
-        int
-            the number of seconds in the recurrence interval
-=======
     def get_seconds(self):
         """
         Returns the number of seconds corresponding to the recurrence.
->>>>>>> 324499de
         """
         if self == Recurrence.NONE:
             return 0
@@ -42,9 +31,6 @@
         elif self == Recurrence.DAILY:
             return 86400
         else:
-<<<<<<< HEAD
-            raise ValueError("Invalid recurrence value.")
-=======
             raise ValueError("Invalid recurrence value.")
 
     def to_string(self):
@@ -75,5 +61,4 @@
         elif recurrence_str == "daily":
             return Recurrence.DAILY
         else:
-            raise ValueError("Invalid recurrence string.")
->>>>>>> 324499de
+            raise ValueError("Invalid recurrence string.")